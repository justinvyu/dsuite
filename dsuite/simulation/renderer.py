--- conflicted
+++ resolved
@@ -109,11 +109,7 @@
         """Updates the given camera object with the current camera settings."""
         for key, value in self._camera_settings.items():
             if key == 'lookat':
-<<<<<<< HEAD
                 camera.lookat[:] = value
-=======
-                getattr(camera, key)[:] = value
->>>>>>> a82c6bd2
             else:
                 setattr(camera, key, value)
 
