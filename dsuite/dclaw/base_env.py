--- conflicted
+++ resolved
@@ -23,13 +23,10 @@
 from dsuite.controllers.robot import DynamixelRobotController, RobotState
 from dsuite.dclaw.config import (
     DCLAW_SIM_CONFIG, DCLAW_HARDWARE_CONFIG, DCLAW_OBJECT_SIM_CONFIG,
-<<<<<<< HEAD
     DCLAW_FREE_OBJECT_SIM_CONFIG,
-    DCLAW_OBJECT_HARDWARE_CONFIG, DCLAW_OBJECT_GUIDE_HARDWARE_CONFIG)
-=======
-    DCLAW_OBJECT_HARDWARE_CONFIG, DCLAW_OBJECT_GUIDE_HARDWARE_CONFIG,
+    DCLAW_OBJECT_HARDWARE_CONFIG,
+    DCLAW_OBJECT_GUIDE_HARDWARE_CONFIG,
     DEFAULT_DCLAW_CALIBRATION_MAP)
->>>>>>> 9d2f2b1b
 from dsuite.robot_env import make_box_space, RobotEnv
 
 
