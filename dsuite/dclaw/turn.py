# Copyright 2019 The D'Suite Authors.
#
# Licensed under the Apache License, Version 2.0 (the "License");
# you may not use this file except in compliance with the License.
# You may obtain a copy of the License at
#
#     http://www.apache.org/licenses/LICENSE-2.0
#
# Unless required by applicable law or agreed to in writing, software
# distributed under the License is distributed on an "AS IS" BASIS,
# WITHOUT WARRANTIES OR CONDITIONS OF ANY KIND, either express or implied.
# See the License for the specific language governing permissions and
# limitations under the License.

"""Turn tasks with DClaw robots.

This is a single rotation of an object from an initial angle to a target angle.
"""

import abc
import collections
from typing import Dict, Optional, Sequence

import numpy as np
from transforms3d.euler import euler2quat

<<<<<<< HEAD
from dsuite.dclaw.base_env import (BaseDClawObjectEnv,
                                   DEFAULT_CLAW_RESET_POSE)
=======
from dsuite.dclaw.base_env import BaseDClawObjectEnv
from dsuite.simulation.randomize import SimRandomizer
>>>>>>> 9d2f2b1b
from dsuite.utils.configurable import configurable
from dsuite.utils.resources import get_asset_path
from dsuite.utils.circle_math import circle_distance
import pickle

try:
    from dsuite.utils import kinect_image_service
except ImportError:
    pass

try:
    from dsuite.utils import logitech_image_service
except ImportError:
    pass


IMAGE_SERVICE = None


def get_image_service(*args, topic, **kwargs):
    global IMAGE_SERVICE
    if IMAGE_SERVICE is None:
        print("CREATING NEW IMAGE_SERVICE")
        # IMAGE_SERVICE = logitech_image_service.LogitechImageService(
        #     *args, topic=topic, **kwargs)
        IMAGE_SERVICE = kinect_image_service.KinectImageService(
            *args, topic=topic, **kwargs)

    return IMAGE_SERVICE


# The observation keys that are concatenated as the environment observation.
DEFAULT_OBSERVATION_KEYS = (
    'claw_qpos',
    'object_angle_cos',
    'object_angle_sin',
    'last_action',
    'object_to_target_angle_dist',
)

# Reset pose for the claw joints.
RESET_POSE = [0, -np.pi / 3, np.pi / 3] * 3

DCLAW3_ASSET_PATH = 'dsuite/dclaw/assets/dclaw3xh_valve3_v0.xml'


class BaseDClawTurn(BaseDClawObjectEnv, metaclass=abc.ABCMeta):
    """Shared logic for DClaw turn tasks."""

    def __init__(self,
                 asset_path: str = DCLAW3_ASSET_PATH,
                 observation_keys: Sequence[str] = DEFAULT_OBSERVATION_KEYS,
                 device_path: Optional[str] = None,
                 frame_skip: int = 40,
                 camera_config=None,
                 **kwargs):
        """Initializes the environment.

        Args:
            asset_path: The XML model file to load.
            observation_keys: The keys in `get_obs_dict` to concatenate as the
                observations returned by `step` and `reset`.
            device_path: The device path to Dynamixel hardware.
            frame_skip: The number of simulation steps per environment step.
        """
        super().__init__(
            sim_model=get_asset_path(asset_path),
            robot_config=self.get_config_for_device(device_path),
            observation_keys=observation_keys,
            frame_skip=frame_skip,
            **kwargs)

<<<<<<< HEAD
        self._camera_config = camera_config
        if self._camera_config is not None:
            self.image_service = get_image_service(**camera_config)
        self._desired_claw_pos = DEFAULT_CLAW_RESET_POSE
=======
        self._desired_claw_pos = RESET_POSE
>>>>>>> 9d2f2b1b
        self._last_action = np.zeros(9)

        self._target_bid = self.model.body_name2id('target')

        # The following are modified (possibly every reset) by subclasses.
        self._initial_object_pos = 0
        self._initial_object_vel = 0
        self._set_target_object_pos(0)

    def _reset(self):
        """Resets the environment."""
        self._reset_dclaw_and_object(
            claw_pos=RESET_POSE,
            object_pos=self._initial_object_pos,
            object_vel=self._initial_object_vel,
            guide_pos=self._target_object_pos)

    def _step(self, action: np.ndarray):
        """Applies an action to the robot."""
        self.robot.step({
            'dclaw': action,
            'guide': np.atleast_1d(self._target_object_pos),
        })
        # Save the action to add to the observation.
        self._last_action = action

    def get_obs_dict(self) -> Dict[str, np.ndarray]:
        """Returns the current observation of the environment.

        Returns:
            A dictionary of observation values. This should be an ordered
            dictionary if `observation_keys` isn't set.
        """
        claw_state, object_state = self.robot.get_state(['dclaw', 'object'])

        # Calculate the signed angle difference to the target in [-pi, pi].
        object_angle = object_state.qpos
        object_to_target_angle_dist = circle_distance(
            self._target_object_pos, object_angle)
        # target_error = np.mod(target_error + np.pi, 2 * np.pi) - np.pi

        return collections.OrderedDict((
            ('claw_qpos', claw_state.qpos),
            ('claw_qvel', claw_state.qvel),
            ('object_angle_cos', np.cos(object_state.qpos)),
            ('object_angle_sin', np.sin(object_state.qpos)),
            ('object_rotational_vel', object_state.qvel),
            ('last_action', self._last_action),
            # ('target_error', target_error),
            ('object_to_target_angle_dist', object_to_target_angle_dist),
        ))

    def get_reward_dict(
            self,
            action: np.ndarray,
            obs_dict: Dict[str, np.ndarray],
    ) -> Dict[str, np.ndarray]:
        """Returns the reward for the given action and observation."""
        object_to_target_angle_dist = obs_dict['object_to_target_angle_dist']
        claw_vel = obs_dict['claw_qvel']

        reward_dict = collections.OrderedDict((
            # Penalty for distance away from goal.
            ('object_to_target_angle_dist_cost', -5 * object_to_target_angle_dist),
            # Penalty for difference with nomimal pose.
            ('pose_diff_cost',
             -1 * np.linalg.norm(obs_dict['claw_qpos'] - self._desired_claw_pos)
            ),
            # Penality for high velocities.
            ('joint_vel_cost',
             -1 * np.linalg.norm(claw_vel[np.abs(claw_vel) >= 0.5])),

            # Reward for close proximity with goal.
            ('bonus_small', 10 * (object_to_target_angle_dist < 0.25)),
            ('bonus_big', 50 * (object_to_target_angle_dist < 0.10)),
        ))
        return reward_dict

    def get_score_dict(
            self,
            obs_dict: Dict[str, np.ndarray],
            reward_dict: Dict[str, np.ndarray],
    ) -> Dict[str, np.ndarray]:
        """Returns a standardized measure of success for the environment."""

        return collections.OrderedDict((
            ('points', 1.0 - np.minimum(
                obs_dict['object_to_target_angle_dist'], np.pi) / np.pi),
            ('success', reward_dict['bonus_big'] > 0.0),
        ))

    def _set_target_object_pos(self, target_pos: float):
        """Sets the goal angle to the given position."""
        # Modulo to [-pi, pi].
        target_pos = np.mod(target_pos + np.pi, 2 * np.pi) - np.pi
        self._target_object_pos = np.array(target_pos, dtype=np.float32)

        # Mark the target position in sim.
        self.model.body_quat[self._target_bid] = euler2quat(0, 0, target_pos)

    def render(self, *args, **kwargs):
        if self._camera_config is not None:
            return self.image_service.get_image(*args, **kwargs)

        return super(BaseDClawTurn, self).render(*args, **kwargs)


@configurable(pickleable=True)
class DClawTurnFixed(BaseDClawTurn):
    """Turns the object with a fixed initial and fixed target position."""

    def __init__(self,
                 *args,
                 init_object_pos_range=(0., 0.),
                 target_pos_range=(np.pi, np.pi),
                 **kwargs):
        self._init_object_pos_range = init_object_pos_range
        self._target_pos_range = target_pos_range
        super().__init__(*args, **kwargs)

    def _reset(self):
        self._initial_object_pos = np.random.uniform(
                low=self._init_object_pos_range[0],
                high=self._init_object_pos_range[1])
        self._set_target_object_pos(np.random.uniform(
            low=self._target_pos_range[0],
            high=self._target_pos_range[1]))

        super()._reset()


@configurable(pickleable=True)
class DClawTurnRandom(BaseDClawTurn):
    """Turns the object with a random initial and random target position."""

    def _reset(self):
        # Initial position is +/- 60 degrees.
        self._initial_object_pos = self.np_random.uniform(
            low=-np.pi / 3, high=np.pi / 3)
        # Target position is 180 +/- 60 degrees.
        self._set_target_object_pos(
            np.pi + self.np_random.uniform(low=-np.pi / 3, high=np.pi / 3))
        super()._reset()


@configurable(pickleable=True)
class DClawTurnRandomResetSingleGoal(BaseDClawTurn):
    """Turns the object with a random initial and random target position."""
    def __init__(self,
                 *args,
                 initial_object_pos_range=(-np.pi, np.pi),
                 camera_config=None,
                 **kwargs):
        self._initial_object_pos_range = initial_object_pos_range
        self._camera_config = camera_config
        if self._camera_config is not None:
            self.image_service = get_image_service(**camera_config)
        return super(DClawTurnRandomResetSingleGoal, self).__init__(
            *args, **kwargs)

    def _reset(self):
        # Initial position is +/- 180 degrees.
        low, high = self._initial_object_pos_range
        self._initial_object_pos = self.np_random.uniform(low=low, high=high)
        # Target position is at 0 degrees.
        self._set_target_object_pos(0)
        super()._reset()


@configurable(pickleable=True)
class DClawTurnRandomDynamics(DClawTurnRandom):
    """Turns the object with a random initial and random target position.

    The dynamics of the simulation are randomized each episode.
    """

    def __init__(self, *args, **kwargs):
        super().__init__(*args, **kwargs)
        self._randomizer = SimRandomizer(self.sim_scene, self.np_random)
        self._dof_indices = (
            self.robot.get_config('dclaw').qvel_indices.tolist() +
            self.robot.get_config('object').qvel_indices.tolist())

    def _reset(self):
<<<<<<< HEAD
        self._randomize_claw_sim()
        self._randomize_object_sim()
        super()._reset()


@configurable(pickleable=True)
class DClawTurnImage(DClawTurnFixed):
    """
    Observation including the image.
    """

    def __init__(self,
                 image_shape: np.ndarray,
                 *args, **kwargs):
        self.image_shape = image_shape
        super().__init__(*args, **kwargs)

    def get_obs_dict(self) -> Dict[str, np.ndarray]:
        width, height = self.image_shape[:2]
        obs = super(DClawTurnImage, self).get_obs_dict()
        image = self.render(mode='rgb_array',
                            width=width,
                            height=height,
                            camera_id=-1).reshape(-1)
        obs['image'] = ((2.0 / 255.0) * image - 1.0) # Normalize between [-1, 1]
        return obs


@configurable(pickleable=True)
class DClawTurnResetFree(DClawTurnFixed):
    def _reset(self):
        self._set_target_object_pos(np.random.uniform(
            low=self._target_pos_range[0],
            high=self._target_pos_range[1]))

    def reset(self):
        obs_dict = self.get_obs_dict()
        for _ in range(15):
            self._step(DEFAULT_CLAW_RESET_POSE)
        self._reset()
        return self._get_obs(obs_dict)


@configurable(pickleable=True)
class DClawTurnImageResetFree(DClawTurnImage):
    """
    Resets do not move the screw back to its original position.
    """

    def _reset(self):
        # Only reset the target position. Keep the object where it is.
        self._set_target_object_pos(np.random.uniform(
            low=self._target_pos_range[0],
            high=self._target_pos_range[1]))

    def reset(self):
        obs_dict = self.get_obs_dict()
        for _ in range(15):
            self._step(DEFAULT_CLAW_RESET_POSE)
        self._reset()
        return self._get_obs(obs_dict)

@configurable(pickleable=True)
class DClawTurnImageMultiGoal(DClawTurnFixed):
    def __init__(self,
                 goal_image_pools_path,
                 *args,
                 goal_completion_threshold: float = 0.15,
                 initial_goal_index: int = 1,
                 use_concatenated_goal: bool = True,
                 swap_goals_upon_completion: bool = True,
                 reset_claw: bool = True,
                 reset_free: bool = False,
                 **kwargs):
        super().__init__(*args, **kwargs)

        # `goal_image_pools` is an array of dicts, where each
        # index i corresponds to the ith set of goal images.
        with open(goal_image_pools_path, 'rb') as file:
            goal_image_pools = pickle.load(file)
        self._goal_image_pools = goal_image_pools
        self.num_goals = len(goal_image_pools)

        self._goal_index = initial_goal_index
        assert self._goal_index >= 0 and self._goal_index < self.num_goals, \
            "Initial goal cannot be outside the range 0-{}".format(self.num_goals - 1)

        # Initialize goal params
        self._goal_image = self.sample_goal_image()
        self._goals = [np.pi, 0.]
        self._goal_completion_threshold = goal_completion_threshold
        self._use_concatenated_goal = use_concatenated_goal
        self._swap_goals_upon_completion = swap_goals_upon_completion

        self._reset_claw = reset_claw
        self._reset_free = reset_free
        self._reset()

        self._num_goal_switches = 0

    def get_obs_dict(self):
        obs_dict = super().get_obs_dict()

         # Log some other metrics with multigoal
        obs_dict['num_goal_switches'] = self._num_goal_switches
        obs_dict['current_goal'] = self._goal_index

        return obs_dict

    def _reset(self):
        if self._reset_free:
            self._set_target_object_pos(self._goals[self._goal_index])
        else:
            # If multigoal with resets, change the init
            target = self._goals[self._goal_index]
            init = self._goals[1 - self._goal_index]
            self._init_object_pos_range = (init, init)
            self._target_pos_range = (target, target)
            super()._reset()

    def render(self, mode='human', **kwargs):
        if mode == 'human':
            return super().render(mode=mode, **kwargs)
        elif mode == 'rgb_array':
            img_obs = super().render(
                    mode=mode,
                    **kwargs)
            # TODO: Move normalization into PixelObservationWrapper
            normalized = ((2.0 / 255.0) * img_obs - 1.0)
            # Concatenated by the channels.
            concatenated = np.concatenate([normalized, self._goal_image], axis=2)
            return concatenated
        else:
            raise NotImplementedError

    def reset(self):
        obs_dict = self.get_obs_dict()
        if self._reset_claw:
            for _ in range(15):
                self._step(DEFAULT_CLAW_RESET_POSE)
        # Check if the goal has been completed heuristically.
        object_target_angle_dist = obs_dict['object_to_target_angle_dist']
        if self._swap_goals_upon_completion:
            if object_target_angle_dist < self._goal_completion_threshold:
                self.switch_goal()
            else:
                self.sample_goal_image()
        else:
            # Sample new goal at every reset if multigoal with resets.
            self.switch_goal(random=True)
        self._reset()
        return self._get_obs(obs_dict)

    """
    def _get_obs(self, obs_dict=None):
        obs_dict = self.get_obs_dict()
        img_obs = obs_dict['image']
        if self._use_concatenated_goal:
            img_obs = np.concatenate([img_obs, self._goal_image])
        return img_obs
    """

    def set_goal(self):
        self._set_target_object_pos(self._goals[self._goal_index])
        self._goal_image = self.sample_goal_image()

    def switch_goal(self, random=False):
        # For now, just increment by one and mod by # of goals.
        if random:
            self._goal_index = np.random.randint(low=0, high=self.num_goals)
        else:
            self._goal_index = np.mod(self._goal_index + 1, self.num_goals)
        self._num_goal_switches += 1
        self.set_goal()

    """
    Goal example pools functions
    """

    def sample_goal_image(self):
        # Get the pool of goal images from the dictionary at the correct goal index.
        goal_images = self._goal_image_pools[self._goal_index]['image_desired_goal']
        rand_img_idx = np.random.randint(0, goal_images.shape[0])
        return goal_images[rand_img_idx]

@configurable(pickleable=True)
class DClawTurnImageMultiGoalResetFree(DClawTurnImageMultiGoal):
    def __init__(self, *args, **kwargs):
        super().__init__(*args, reset_free=True, **kwargs)
=======
        self._randomizer.randomize_bodies(
            ['mount'],
            position_perturb_range=(-0.01, 0.01),
        )
        self._randomizer.randomize_geoms(
            ['mount'],
            color_range=(0.2, 0.9),
        )
        self._randomizer.randomize_geoms(
            parent_body_names=['valve'],
            color_range=(0.2, 0.9),
            size_perturb_range=(-0.003, 0.003),
        )
        self._randomizer.randomize_dofs(
            self._dof_indices,
            damping_range=(0.1, 0.5),
            friction_loss_range=(0.001, 0.005),
        )
        super()._reset()
>>>>>>> 9d2f2b1b
<|MERGE_RESOLUTION|>--- conflicted
+++ resolved
@@ -24,13 +24,9 @@
 import numpy as np
 from transforms3d.euler import euler2quat
 
-<<<<<<< HEAD
-from dsuite.dclaw.base_env import (BaseDClawObjectEnv,
-                                   DEFAULT_CLAW_RESET_POSE)
-=======
-from dsuite.dclaw.base_env import BaseDClawObjectEnv
+from dsuite.dclaw.base_env import (
+    BaseDClawObjectEnv, DEFAULT_CLAW_RESET_POSE)
 from dsuite.simulation.randomize import SimRandomizer
->>>>>>> 9d2f2b1b
 from dsuite.utils.configurable import configurable
 from dsuite.utils.resources import get_asset_path
 from dsuite.utils.circle_math import circle_distance
@@ -103,14 +99,10 @@
             frame_skip=frame_skip,
             **kwargs)
 
-<<<<<<< HEAD
         self._camera_config = camera_config
         if self._camera_config is not None:
             self.image_service = get_image_service(**camera_config)
-        self._desired_claw_pos = DEFAULT_CLAW_RESET_POSE
-=======
         self._desired_claw_pos = RESET_POSE
->>>>>>> 9d2f2b1b
         self._last_action = np.zeros(9)
 
         self._target_bid = self.model.body_name2id('target')
@@ -295,197 +287,6 @@
             self.robot.get_config('object').qvel_indices.tolist())
 
     def _reset(self):
-<<<<<<< HEAD
-        self._randomize_claw_sim()
-        self._randomize_object_sim()
-        super()._reset()
-
-
-@configurable(pickleable=True)
-class DClawTurnImage(DClawTurnFixed):
-    """
-    Observation including the image.
-    """
-
-    def __init__(self,
-                 image_shape: np.ndarray,
-                 *args, **kwargs):
-        self.image_shape = image_shape
-        super().__init__(*args, **kwargs)
-
-    def get_obs_dict(self) -> Dict[str, np.ndarray]:
-        width, height = self.image_shape[:2]
-        obs = super(DClawTurnImage, self).get_obs_dict()
-        image = self.render(mode='rgb_array',
-                            width=width,
-                            height=height,
-                            camera_id=-1).reshape(-1)
-        obs['image'] = ((2.0 / 255.0) * image - 1.0) # Normalize between [-1, 1]
-        return obs
-
-
-@configurable(pickleable=True)
-class DClawTurnResetFree(DClawTurnFixed):
-    def _reset(self):
-        self._set_target_object_pos(np.random.uniform(
-            low=self._target_pos_range[0],
-            high=self._target_pos_range[1]))
-
-    def reset(self):
-        obs_dict = self.get_obs_dict()
-        for _ in range(15):
-            self._step(DEFAULT_CLAW_RESET_POSE)
-        self._reset()
-        return self._get_obs(obs_dict)
-
-
-@configurable(pickleable=True)
-class DClawTurnImageResetFree(DClawTurnImage):
-    """
-    Resets do not move the screw back to its original position.
-    """
-
-    def _reset(self):
-        # Only reset the target position. Keep the object where it is.
-        self._set_target_object_pos(np.random.uniform(
-            low=self._target_pos_range[0],
-            high=self._target_pos_range[1]))
-
-    def reset(self):
-        obs_dict = self.get_obs_dict()
-        for _ in range(15):
-            self._step(DEFAULT_CLAW_RESET_POSE)
-        self._reset()
-        return self._get_obs(obs_dict)
-
-@configurable(pickleable=True)
-class DClawTurnImageMultiGoal(DClawTurnFixed):
-    def __init__(self,
-                 goal_image_pools_path,
-                 *args,
-                 goal_completion_threshold: float = 0.15,
-                 initial_goal_index: int = 1,
-                 use_concatenated_goal: bool = True,
-                 swap_goals_upon_completion: bool = True,
-                 reset_claw: bool = True,
-                 reset_free: bool = False,
-                 **kwargs):
-        super().__init__(*args, **kwargs)
-
-        # `goal_image_pools` is an array of dicts, where each
-        # index i corresponds to the ith set of goal images.
-        with open(goal_image_pools_path, 'rb') as file:
-            goal_image_pools = pickle.load(file)
-        self._goal_image_pools = goal_image_pools
-        self.num_goals = len(goal_image_pools)
-
-        self._goal_index = initial_goal_index
-        assert self._goal_index >= 0 and self._goal_index < self.num_goals, \
-            "Initial goal cannot be outside the range 0-{}".format(self.num_goals - 1)
-
-        # Initialize goal params
-        self._goal_image = self.sample_goal_image()
-        self._goals = [np.pi, 0.]
-        self._goal_completion_threshold = goal_completion_threshold
-        self._use_concatenated_goal = use_concatenated_goal
-        self._swap_goals_upon_completion = swap_goals_upon_completion
-
-        self._reset_claw = reset_claw
-        self._reset_free = reset_free
-        self._reset()
-
-        self._num_goal_switches = 0
-
-    def get_obs_dict(self):
-        obs_dict = super().get_obs_dict()
-
-         # Log some other metrics with multigoal
-        obs_dict['num_goal_switches'] = self._num_goal_switches
-        obs_dict['current_goal'] = self._goal_index
-
-        return obs_dict
-
-    def _reset(self):
-        if self._reset_free:
-            self._set_target_object_pos(self._goals[self._goal_index])
-        else:
-            # If multigoal with resets, change the init
-            target = self._goals[self._goal_index]
-            init = self._goals[1 - self._goal_index]
-            self._init_object_pos_range = (init, init)
-            self._target_pos_range = (target, target)
-            super()._reset()
-
-    def render(self, mode='human', **kwargs):
-        if mode == 'human':
-            return super().render(mode=mode, **kwargs)
-        elif mode == 'rgb_array':
-            img_obs = super().render(
-                    mode=mode,
-                    **kwargs)
-            # TODO: Move normalization into PixelObservationWrapper
-            normalized = ((2.0 / 255.0) * img_obs - 1.0)
-            # Concatenated by the channels.
-            concatenated = np.concatenate([normalized, self._goal_image], axis=2)
-            return concatenated
-        else:
-            raise NotImplementedError
-
-    def reset(self):
-        obs_dict = self.get_obs_dict()
-        if self._reset_claw:
-            for _ in range(15):
-                self._step(DEFAULT_CLAW_RESET_POSE)
-        # Check if the goal has been completed heuristically.
-        object_target_angle_dist = obs_dict['object_to_target_angle_dist']
-        if self._swap_goals_upon_completion:
-            if object_target_angle_dist < self._goal_completion_threshold:
-                self.switch_goal()
-            else:
-                self.sample_goal_image()
-        else:
-            # Sample new goal at every reset if multigoal with resets.
-            self.switch_goal(random=True)
-        self._reset()
-        return self._get_obs(obs_dict)
-
-    """
-    def _get_obs(self, obs_dict=None):
-        obs_dict = self.get_obs_dict()
-        img_obs = obs_dict['image']
-        if self._use_concatenated_goal:
-            img_obs = np.concatenate([img_obs, self._goal_image])
-        return img_obs
-    """
-
-    def set_goal(self):
-        self._set_target_object_pos(self._goals[self._goal_index])
-        self._goal_image = self.sample_goal_image()
-
-    def switch_goal(self, random=False):
-        # For now, just increment by one and mod by # of goals.
-        if random:
-            self._goal_index = np.random.randint(low=0, high=self.num_goals)
-        else:
-            self._goal_index = np.mod(self._goal_index + 1, self.num_goals)
-        self._num_goal_switches += 1
-        self.set_goal()
-
-    """
-    Goal example pools functions
-    """
-
-    def sample_goal_image(self):
-        # Get the pool of goal images from the dictionary at the correct goal index.
-        goal_images = self._goal_image_pools[self._goal_index]['image_desired_goal']
-        rand_img_idx = np.random.randint(0, goal_images.shape[0])
-        return goal_images[rand_img_idx]
-
-@configurable(pickleable=True)
-class DClawTurnImageMultiGoalResetFree(DClawTurnImageMultiGoal):
-    def __init__(self, *args, **kwargs):
-        super().__init__(*args, reset_free=True, **kwargs)
-=======
         self._randomizer.randomize_bodies(
             ['mount'],
             position_perturb_range=(-0.01, 0.01),
@@ -505,4 +306,189 @@
             friction_loss_range=(0.001, 0.005),
         )
         super()._reset()
->>>>>>> 9d2f2b1b
+
+
+@configurable(pickleable=True)
+class DClawTurnImage(DClawTurnFixed):
+    """
+    Observation including the image.
+    """
+
+    def __init__(self,
+                 image_shape: np.ndarray,
+                 *args, **kwargs):
+        self.image_shape = image_shape
+        super().__init__(*args, **kwargs)
+
+    def get_obs_dict(self) -> Dict[str, np.ndarray]:
+        width, height = self.image_shape[:2]
+        obs = super(DClawTurnImage, self).get_obs_dict()
+        image = self.render(mode='rgb_array',
+                            width=width,
+                            height=height,
+                            camera_id=-1).reshape(-1)
+        obs['image'] = ((2.0 / 255.0) * image - 1.0) # Normalize between [-1, 1]
+        return obs
+
+
+@configurable(pickleable=True)
+class DClawTurnResetFree(DClawTurnFixed):
+    def _reset(self):
+        self._set_target_object_pos(np.random.uniform(
+            low=self._target_pos_range[0],
+            high=self._target_pos_range[1]))
+
+    def reset(self):
+        obs_dict = self.get_obs_dict()
+        for _ in range(15):
+            self._step(DEFAULT_CLAW_RESET_POSE)
+        self._reset()
+        return self._get_obs(obs_dict)
+
+
+@configurable(pickleable=True)
+class DClawTurnImageResetFree(DClawTurnImage):
+    """
+    Resets do not move the screw back to its original position.
+    """
+
+    def _reset(self):
+        # Only reset the target position. Keep the object where it is.
+        self._set_target_object_pos(np.random.uniform(
+            low=self._target_pos_range[0],
+            high=self._target_pos_range[1]))
+
+    def reset(self):
+        obs_dict = self.get_obs_dict()
+        for _ in range(15):
+            self._step(DEFAULT_CLAW_RESET_POSE)
+        self._reset()
+        return self._get_obs(obs_dict)
+
+@configurable(pickleable=True)
+class DClawTurnImageMultiGoal(DClawTurnFixed):
+    def __init__(self,
+                 goal_image_pools_path,
+                 *args,
+                 goal_completion_threshold: float = 0.15,
+                 initial_goal_index: int = 1,
+                 use_concatenated_goal: bool = True,
+                 swap_goals_upon_completion: bool = True,
+                 reset_claw: bool = True,
+                 reset_free: bool = False,
+                 **kwargs):
+        super().__init__(*args, **kwargs)
+
+        # `goal_image_pools` is an array of dicts, where each
+        # index i corresponds to the ith set of goal images.
+        with open(goal_image_pools_path, 'rb') as file:
+            goal_image_pools = pickle.load(file)
+        self._goal_image_pools = goal_image_pools
+        self.num_goals = len(goal_image_pools)
+
+        self._goal_index = initial_goal_index
+        assert self._goal_index >= 0 and self._goal_index < self.num_goals, \
+            "Initial goal cannot be outside the range 0-{}".format(self.num_goals - 1)
+
+        # Initialize goal params
+        self._goal_image = self.sample_goal_image()
+        self._goals = [np.pi, 0.]
+        self._goal_completion_threshold = goal_completion_threshold
+        self._use_concatenated_goal = use_concatenated_goal
+        self._swap_goals_upon_completion = swap_goals_upon_completion
+
+        self._reset_claw = reset_claw
+        self._reset_free = reset_free
+        self._reset()
+
+        self._num_goal_switches = 0
+
+    def get_obs_dict(self):
+        obs_dict = super().get_obs_dict()
+
+         # Log some other metrics with multigoal
+        obs_dict['num_goal_switches'] = self._num_goal_switches
+        obs_dict['current_goal'] = self._goal_index
+
+        return obs_dict
+
+    def _reset(self):
+        if self._reset_free:
+            self._set_target_object_pos(self._goals[self._goal_index])
+        else:
+            # If multigoal with resets, change the init
+            target = self._goals[self._goal_index]
+            init = self._goals[1 - self._goal_index]
+            self._init_object_pos_range = (init, init)
+            self._target_pos_range = (target, target)
+            super()._reset()
+
+    def render(self, mode='human', **kwargs):
+        if mode == 'human':
+            return super().render(mode=mode, **kwargs)
+        elif mode == 'rgb_array':
+            img_obs = super().render(
+                    mode=mode,
+                    **kwargs)
+            # TODO: Move normalization into PixelObservationWrapper
+            normalized = ((2.0 / 255.0) * img_obs - 1.0)
+            # Concatenated by the channels.
+            concatenated = np.concatenate([normalized, self._goal_image], axis=2)
+            return concatenated
+        else:
+            raise NotImplementedError
+
+    def reset(self):
+        obs_dict = self.get_obs_dict()
+        if self._reset_claw:
+            for _ in range(15):
+                self._step(DEFAULT_CLAW_RESET_POSE)
+        # Check if the goal has been completed heuristically.
+        object_target_angle_dist = obs_dict['object_to_target_angle_dist']
+        if self._swap_goals_upon_completion:
+            if object_target_angle_dist < self._goal_completion_threshold:
+                self.switch_goal()
+            else:
+                self.sample_goal_image()
+        else:
+            # Sample new goal at every reset if multigoal with resets.
+            self.switch_goal(random=True)
+        self._reset()
+        return self._get_obs(obs_dict)
+
+    """
+    def _get_obs(self, obs_dict=None):
+        obs_dict = self.get_obs_dict()
+        img_obs = obs_dict['image']
+        if self._use_concatenated_goal:
+            img_obs = np.concatenate([img_obs, self._goal_image])
+        return img_obs
+    """
+
+    def set_goal(self):
+        self._set_target_object_pos(self._goals[self._goal_index])
+        self._goal_image = self.sample_goal_image()
+
+    def switch_goal(self, random=False):
+        # For now, just increment by one and mod by # of goals.
+        if random:
+            self._goal_index = np.random.randint(low=0, high=self.num_goals)
+        else:
+            self._goal_index = np.mod(self._goal_index + 1, self.num_goals)
+        self._num_goal_switches += 1
+        self.set_goal()
+
+    """
+    Goal example pools functions
+    """
+
+    def sample_goal_image(self):
+        # Get the pool of goal images from the dictionary at the correct goal index.
+        goal_images = self._goal_image_pools[self._goal_index]['image_desired_goal']
+        rand_img_idx = np.random.randint(0, goal_images.shape[0])
+        return goal_images[rand_img_idx]
+
+@configurable(pickleable=True)
+class DClawTurnImageMultiGoalResetFree(DClawTurnImageMultiGoal):
+    def __init__(self, *args, **kwargs):
+        super().__init__(*args, reset_free=True, **kwargs)